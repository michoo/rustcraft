--- conflicted
+++ resolved
@@ -13,12 +13,12 @@
 use camera::*;
 use exit::*;
 use hud::debug::*;
+use hud::hotbar::*;
 use hud::*;
 use input::*;
 use lighting::*;
 use player::*;
 use ui::{inventory::*, set_ui_mode};
-use debug::*;
 
 use world::*;
 mod camera;
@@ -80,13 +80,8 @@
         .add_systems(Startup, spawn_camera)
         .add_systems(Startup, spawn_reticle)
         .add_systems(Startup, setup_hud)
-<<<<<<< HEAD
         .add_systems(Startup, (setup_hotbar, setup_inventory).chain())
-        .add_systems(Startup, cursor_grab_system)
-=======
-        .add_systems(Startup, setup_inventory)
         .add_systems(Startup, mouse_grab_system)
->>>>>>> e94aac25
         .add_systems(Startup, setup_chunk_ghost)
         .add_systems(Update, toggle_inventory)
         .add_systems(Update, set_ui_mode)
